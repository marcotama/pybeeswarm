"""
The MIT License (MIT)

Copyright (c) 2014 Melissa Gymrek <mgymrek@mit.edu>

Permission is hereby granted, free of charge, to any person obtaining a copy
of this software and associated documentation files (the "Software"), to deal
in the Software without restriction, including without limitation the rights
to use, copy, modify, merge, publish, distribute, sublicense, and/or sell
copies of the Software, and to permit persons to whom the Software is
furnished to do so, subject to the following conditions:

The above copyright notice and this permission notice shall be included in
all copies or substantial portions of the Software.

THE SOFTWARE IS PROVIDED "AS IS", WITHOUT WARRANTY OF ANY KIND, EXPRESS OR
IMPLIED, INCLUDING BUT NOT LIMITED TO THE WARRANTIES OF MERCHANTABILITY,
FITNESS FOR A PARTICULAR PURPOSE AND NONINFRINGEMENT. IN NO EVENT SHALL THE
AUTHORS OR COPYRIGHT HOLDERS BE LIABLE FOR ANY CLAIM, DAMAGES OR OTHER
LIABILITY, WHETHER IN AN ACTION OF CONTRACT, TORT OR OTHERWISE, ARISING FROM,
OUT OF OR IN CONNECTION WITH THE SOFTWARE OR THE USE OR OTHER DEALINGS IN
THE SOFTWARE.
"""

import itertools
import math
import matplotlib.pyplot
import numpy
import pandas
import sys

def beeswarm(values, positions=None, method="swarm",
             ax=None, s=20, col="black", xlim=None, ylim=None,
             labels=None, **kwargs):
    """
    beeswarm(values, positions=None, method="swarm",
         ax=None, s=20, col="black", xlim=None, ylim=None,
         labels=None)
         
     Inputs:
         * values: an array of a sequence of vectors
         * positions: sets the horizontal positions of the swarms.
            Ticks and labels are set to match the positions.
            If none, set positions to range(len(values))
            Default: None
         * method: how to jitter the x coordinates. Choose from
            "swarm", "hex", "center", "square"
            Default: swarm
         * ax: use this axis for plotting. If none supplied, make a new one
            Default: None
         * s: size of points in points^2 (assuming 72 points/inch).
            Defautt: 20
         * col: color of points. Can be:
            - a single string: color all points that color
            - a vector of strings length len(values): gives color for each group
            - a vector of strings length sum([len(values[i]) for i in range(len(values))])
                 gives color for each point
            - a vector of strings any other length: cycle through the list of colors.
                 (really pretty if not useful)
            Default: "black"
         * xlim: tuple giving (xmin, xmax). If not specified, either get
             from the supplied ax or recalculate
         * ylim: tuple giving (ymin, ymax). If not specified, eiterh get
             from the supplied as or recalculate
         * labels: list of labels for each group.
             Default: range(len(values))

     Returns:
         * bs: pandas.DataFrame with columns: xorig, yorig, xnew, ynew, color
         * ax: the axis used for plotting
    """
    # Check things before we go on
    if method not in ["swarm", "hex", "center", "square"]:
        sys.stderr.write("ERROR: Invalid method.\n")
        return
    if len(values) == 0: return None
    if not hasattr(values[0], "__len__"): values = [values]
    if positions is None:
        positions = range(len(values))
    else:
        if len(positions) != len(values): 
            sys.stderr.write("ERROR: number of positions must match number of groups\n")
            return None

    yvals = list(itertools.chain.from_iterable(values))
    xvals = list(itertools.chain.from_iterable([[positions[i]]*len(values[i]) for i in range(len(values))]))

    # Get color vector
    if type(col) == str:
        colors = [[col]*len(values[i]) for i in range(len(values))]
    elif type(col) == list:
        if len(col) == len(positions):
            colors = []
            for i in range(len(col)):
                colors.append([col[i]]*len(values[i]))
        elif len(col) == len(yvals):
            colors = []
            sofar = 0
            for i in range(len(values)):
                colors.append(col[sofar:(sofar+len(values[i]))])
                sofar = sofar + len(values[i])
        else:
            cx = col*(len(yvals)/len(col)) # hope for the best
            if len(cx) < len(yvals):
                cx.extend(col[0:(len(yvals)-len(cx))])
            colors = []
            sofar = 0
            for i in range(len(values)):
                colors.append(cx[sofar:(sofar+len(values[i]))])
                sofar = sofar + len(values[i])
    else:
        sys.stderr.write("ERROR: Invalid argument for col\n")
        return

    # Get axis limits
    if ax is None:
        fig = matplotlib.pyplot.figure()
        ax = fig.add_subplot(111)
    if xlim is not None:
        ax.set_xlim(left=xlim[0], right=xlim[1])
    else:
        xx = max(positions) - min(positions) + 1
        xmin = min(positions)-0.1*xx
        xmax = max(positions)+0.1*xx
        ax.set_xlim(left=xmin, right=xmax)
    if ylim is not None:
        ax.set_ylim(bottom=ylim[0], top=ylim[1])   
    else:
        yy = max(yvals) - min(yvals)
        ymin = min(yvals)-.05*yy
        ymax = max(yvals)+0.05*yy
        ax.set_ylim(bottom=ymin, top=ymax)

    # Determine dot size
    figw, figh = ax.get_figure().get_size_inches()
    w = (ax.get_position().xmax-ax.get_position().xmin)*figw
    h = (ax.get_position().ymax-ax.get_position().ymin)*figh
    xran = ax.get_xlim()[1]-ax.get_xlim()[0]
    yran = ax.get_ylim()[1]-ax.get_ylim()[0]
    xsize=math.sqrt(s)*1.0/72*xran*1.0/(w*0.8)
    ysize=math.sqrt(s)*1.0/72*yran*1.0/(h*0.8)

    # Get new arrangements
    if method == "swarm":
        bs = _beeswarm(positions, values, xsize=xsize, ysize=ysize, method="swarm", colors=colors)
    else:
        bs = _beeswarm(positions, values, ylim=ax.get_ylim(), xsize=xsize, ysize=ysize, method=method, colors=colors)
    # plot
<<<<<<< HEAD
    ax.scatter(bs["xnew"], bs["ynew"], color=bs["color"], **kwargs)
=======
    ax.scatter(bs["xnew"], bs["ynew"], color=list(bs["color"]))
>>>>>>> 9059cc78
    ax.set_xticks(positions)
    if labels is not None:
        ax.set_xticklabels(labels)
    return bs, ax

def unsplit(x,f):
    """
    same as R's unsplit function
    Read of the values specified in f from x to a vector

    Inputs:
      x: dictionary of value->[items]
      f: vector specifying values to be read off to the vector
    """
    y = pandas.DataFrame({"y":[None]*len(f)})
    f = pandas.Series(f)
    for item in set(f):
        y.ix[f==item,"y"] = x[item]
    return y["y"]

def grid(x, ylim, xsize=0, ysize=0, method="hex", colors="black"):
    """
    Implement the non-swarm arrangement methods
    """
    size_d = ysize
    if method == "hex": size_d = size_d*math.sqrt(3)/2
    size_g = xsize
    breaks = numpy.arange(ylim[0], ylim[1]+size_d, size_d)
    mids = (pandas.Series(breaks[:-1]) + pandas.Series(breaks[1:]))*1.0/2
    d_index = pandas.Series(pandas.cut(pandas.Series(x), bins=breaks, labels=False))
    d_pos = d_index.apply(lambda x: mids[x])
    v_s = {}
    for item in set(d_index):
        odd_row = (item%2)==1
        vals = range(list(d_index).count(item))
        if method == "center":
            v_s[item] = map(lambda a: a - numpy.mean(vals), vals)
        elif method == "square":
            v_s[item] = map(lambda a: a - math.floor(numpy.mean(vals)), vals)
        elif method == "hex":
            if odd_row:
                v_s[item] = map(lambda a: a - math.floor(numpy.mean(vals)) - 0.25, vals)
            else:
                v_s[item] = map(lambda a: a - math.ceil(numpy.mean(vals)) + 0.25, vals)
        else:
            sys.stderr.write("ERROR: this block should never execute.\n")
            return
    x_index = unsplit(v_s, d_index)
    if type(colors) == str: colors = [colors]*len(x_index)
    return x_index.apply(lambda x: x*size_g), d_pos, colors
        
def swarm(x, xsize=0, ysize=0, colors="black"):
    """
    Implement the swarm arrangement method
    """
    gsize = xsize
    dsize = ysize
    x.sort()
    out = pandas.DataFrame({"x": [item*1.0/dsize for item in x], "y": [0]*len(x), "color": colors})
    if out.shape[0] > 1:
        for i in range(1, out.shape[0]):
            xi = out["x"].values[i]
            yi = out["y"].values[i]
            pre =  out[0:i] # previous points
            wh = ((xi-pre["x"]) < 1) # which are potentially overlapping
            if any(wh):
                pre = pre[wh]
                poty_off = pre["x"].apply(lambda x: math.sqrt(1-(xi-x)**2)) # potential y offset
                poty = pandas.Series([0] + (pre["y"] + poty_off).tolist() + (pre["y"]-poty_off).tolist()) # potential y values
                poty_bad = []
                for y in poty:
                    dists = (xi-pre["x"])**2 + (y-pre["y"])**2
                    if any([item < 0.999 for item in dists]): poty_bad.append(True)
                    else: poty_bad.append(False)
                poty[poty_bad] = numpy.infty
                abs_poty = [abs(item) for item in poty]
                newoffset = poty[abs_poty.index(min(abs_poty))]
                out.loc[i,"y"] = newoffset
            else:
                out.loc[i,"y"] = 0
    out.ix[numpy.isnan(out["x"]), "y"] = numpy.nan
    return out["y"]*gsize, out["color"]

def _beeswarm(positions, values, xsize=0, ysize=0, ylim=None, method="swarm", colors="black"):
    """
    Call the appropriate arrangement method
    """
    xnew = []
    ynew = []
    xorig = []
    yorig = []
    newcolors = []
    # group y by X
    for i in range(len(positions)):
        xval = positions[i]
        ys = values[i]
        cs = colors[i]
        if method == "swarm":
            g_offset, ncs = swarm(ys, xsize=xsize, ysize=ysize, colors=cs)
            ynew.extend(ys)
        else:
            g_offset, new_values, ncs = grid(ys, xsize=xsize, ysize=ysize, ylim=ylim, method=method, colors=cs)
            ynew.extend(new_values)
        xnew.extend([xval+item for item in g_offset])
        yorig.extend(ys)
        xorig.extend([xval]*len(ys))
        newcolors.extend(ncs)
    out = pandas.DataFrame({"xnew":xnew, "yorig": yorig, "xorig":xorig, "ynew": ynew, "color": newcolors})
    return out<|MERGE_RESOLUTION|>--- conflicted
+++ resolved
@@ -146,11 +146,7 @@
     else:
         bs = _beeswarm(positions, values, ylim=ax.get_ylim(), xsize=xsize, ysize=ysize, method=method, colors=colors)
     # plot
-<<<<<<< HEAD
-    ax.scatter(bs["xnew"], bs["ynew"], color=bs["color"], **kwargs)
-=======
-    ax.scatter(bs["xnew"], bs["ynew"], color=list(bs["color"]))
->>>>>>> 9059cc78
+    ax.scatter(bs["xnew"], bs["ynew"], color=list(bs["color"]), **kwargs)
     ax.set_xticks(positions)
     if labels is not None:
         ax.set_xticklabels(labels)
